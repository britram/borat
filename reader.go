--- conflicted
+++ resolved
@@ -400,11 +400,8 @@
 	return out
 }
 
-<<<<<<< HEAD
-=======
 // UntagArray takes an array containing optionally tagged elements and removes those
 // tags recursively. Also supports nested maps.
->>>>>>> 21b56f6a
 func (r *CBORReader) UntagArray(in []TaggedElement) []interface{} {
 	out := make([]interface{}, len(in))
 	for i, v := range in {
